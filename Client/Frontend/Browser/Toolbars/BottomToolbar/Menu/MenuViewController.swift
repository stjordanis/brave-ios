// This Source Code Form is subject to the terms of the Mozilla Public
// License, v. 2.0. If a copy of the MPL was not distributed with this
// file, You can obtain one at http://mozilla.org/MPL/2.0/.

import UIKit
import Storage
import Shared
import BraveShared
import BraveUI

private class MenuCell: UITableViewCell {
    let iconView = UIImageView().then {
        $0.snp.makeConstraints { make in
            make.width.equalTo(50)
        }
        $0.contentMode = .center
    }
    
    let labelView = UILabel()
    let iconLength: CGFloat = 50.0
    
    let toggleButton = UISwitch().then {
        $0.isHidden = true
        $0.transform = CGAffineTransform(scaleX: 0.8, y: 0.8)
        // At the moment, this toggle is only for visuals, tapping on the cell itself is not different
        // than tapping on the switch.
        $0.isUserInteractionEnabled = false
    }
    
    private let spinner = UIActivityIndicatorView().then {
        $0.snp.makeConstraints { make in
            make.size.equalTo(24)
        }
        $0.hidesWhenStopped = true
        $0.isHidden = true
    }
    
    let stackView = UIStackView().then {
        $0.spacing = 4
        $0.alignment = .center
    }
    
    var isLoading = false {
        didSet {
            labelView.isEnabled = !isLoading
            toggleButton.isHidden = isLoading
            spinner.isHidden = !isLoading
            
            // on iOS12 if `isHidden` property is ignored if the spinner is animating.
            if isLoading {
                spinner.startAnimating()
            } else {
                spinner.stopAnimating()
            }
        }
    }
    
    convenience init(withToggle: Bool = false, fullLineSeparator: Bool = false) {
        self.init()
        toggleButton.isHidden = !withToggle
        
        separatorInset = .zero
    }
    
    override init(style: UITableViewCell.CellStyle, reuseIdentifier: String?) {
        super.init(style: style, reuseIdentifier: reuseIdentifier)
        contentView.addSubview(stackView)
        
        [iconView, labelView, toggleButton, spinner].forEach(stackView.addArrangedSubview(_:))
        
        stackView.snp.makeConstraints {
            $0.leading.top.bottom.equalToSuperview()
            $0.trailing.equalToSuperview().inset(8)
        }
        
        separatorInset = UIEdgeInsets(top: 0, left: iconLength, bottom: 0, right: 0)
    }
    
    @available(*, unavailable)
    required init(coder: NSCoder) {
        fatalError()
    }
    @available(*, unavailable)
    override var textLabel: UILabel? {
        return nil
    }
    @available(*, unavailable)
    override var imageView: UIImageView? {
        return nil
    }
}

class MenuViewController: UITableViewController {
    
    private struct UX {
        static let rowHeight: CGFloat = 45
        static let separatorColor = UIColor(white: 0.0, alpha: 0.1)
        static let topBottomInset: CGFloat = 5
    }
    
    private enum MenuButtons: Int, CaseIterable {
        case vpn, settings, history, bookmarks, downloads, add, share, playlist
        
        var title: String {
            switch self {
            // This string should not be translated.
            case .vpn: return "Brave VPN"
            case .bookmarks: return Strings.bookmarksMenuItem
            case .history: return Strings.historyMenuItem
            case .settings: return Strings.settingsMenuItem
            case .add: return Strings.addToMenuItem
            case .share: return Strings.shareWithMenuItem
            case .downloads: return Strings.downloadsMenuItem
            case .playlist: return Strings.playlistMenuItem
            }
        }
        
        var icon: UIImage {
            switch self {
            case .vpn: return #imageLiteral(resourceName: "vpn_menu_icon").template
            case .bookmarks: return #imageLiteral(resourceName: "menu_bookmarks").template
            case .history: return #imageLiteral(resourceName: "menu-history").template
            case .settings: return #imageLiteral(resourceName: "menu-settings").template
            case .add: return #imageLiteral(resourceName: "menu-add-bookmark").template
            case .share: return #imageLiteral(resourceName: "nav-share").template
            case .downloads: return #imageLiteral(resourceName: "menu-downloads").template
            case .playlist: return #imageLiteral(resourceName: "playlist_menu").template
            }
        }
    }
    
    private let bvc: BrowserViewController
    private let tab: Tab?
    
    /// Keeping reference to it to monitor vpn status and set correct `isEnabled` status.
    private var vpnMenuCell: MenuCell?
    
    private lazy var visibleButtons: [MenuButtons] = {
        let allButtons = MenuButtons.allCases
        
        // Don't show url buttons if there is no url to pick(like on home screen)
        var allWithoutUrlButtons = allButtons
        allWithoutUrlButtons.removeAll { $0 == .add || $0 == .share }
        
        guard let url = tab?.url, (!url.isLocal || url.isReaderModeURL) else {
            return allWithoutUrlButtons
        }
        return allButtons
    }()
    
    // MARK: - Init
    
    init(bvc: BrowserViewController, tab: Tab?) {
        self.bvc = bvc
        self.tab = tab

        super.init(nibName: nil, bundle: nil)
    }
    
    @available(*, unavailable)
    required init?(coder aDecoder: NSCoder) {
        fatalError()
    }
    
    // MARK: - Lifecycle
    
    override func viewDidLoad() {
        super.viewDidLoad()
        
        tableView.separatorColor = UX.separatorColor
        tableView.rowHeight = UX.rowHeight
        tableView.backgroundColor = .clear
        
        tableView.contentInset = UIEdgeInsets(top: UX.topBottomInset, left: 0,
                                              bottom: UX.topBottomInset, right: 0)
        
        tableView.showsVerticalScrollIndicator = false
        tableView.isScrollEnabled = false
        
        // Hide separator line of the last cell.
        tableView.tableFooterView =
            UIView(frame: CGRect(x: 0, y: 0, width: tableView.frame.size.width, height: 1))
        
        let size = CGSize(width: 200, height: UIScreen.main.bounds.height)
        
        let fit = view.systemLayoutSizeFitting(
            size,
            withHorizontalFittingPriority: .required,
            verticalFittingPriority: .defaultHigh
        )
        
        preferredContentSize = CGSize(width: fit.width, height: fit.height + UX.topBottomInset * 2)
        
        NotificationCenter.default.addObserver(self, selector: #selector(vpnConfigChanged),
                                               name: .NEVPNStatusDidChange, object: nil)
    }
    
    deinit {
        NotificationCenter.default.removeObserver(self)
    }
    
    // MARK: - Table view data source
    
    override func tableView(_ tableView: UITableView, didSelectRowAt indexPath: IndexPath) {
        tableView.deselectRow(at: indexPath, animated: false)
        
        guard let cell = tableView.cellForRow(at: indexPath) else { return }
        
        guard let button = MenuButtons(rawValue: cell.tag) else {
            assertionFailure("No cell with \(cell.tag) tag.")
            return
        }
        
        switch button {
        case .vpn:
            guard let menuCell = cell as? MenuCell else { return }
            openVPNAction(menuCell: menuCell)
        case .bookmarks: openBookmarks()
        case .history: openHistory()
        case .settings: openSettings()
        case .add: openAddBookmark()
        case .share: openShareSheet()
        case .downloads: openDownloads()
        case .playlist: openPlaylist()
        }
    }
    
    override func tableView(_ tableView: UITableView, numberOfRowsInSection section: Int) -> Int {
        return visibleButtons.count
    }
    
    override func tableView(_ tableView: UITableView, cellForRowAt indexPath: IndexPath) -> UITableViewCell {
        let button = visibleButtons[indexPath.row]
        let cell = { () -> MenuCell in
            guard let button = MenuButtons(rawValue: indexPath.row) else {
                assertionFailure("No cell with \(indexPath.row) tag.")
                return MenuCell()
            }
            
            switch button {
            case .vpn:
                let menuCell =  MenuCell(withToggle: true, fullLineSeparator: true)
                
                switch BraveVPN.vpnState {
                case .notPurchased, .purchased, .expired:
                    break
                case .installed(let enabled):
                    menuCell.toggleButton.isOn = enabled
                    menuCell.isLoading = BraveVPN.reconnectPending
                }
                
                vpnMenuCell = menuCell
                
                return menuCell
            default:
                return MenuCell()
            }
        }()
        
        cell.labelView.text = button.title
        cell.iconView.image = button.icon
        
        let homeColor = Theme.of(tab).colors.tints.home
        cell.iconView.tintColor = homeColor.withAlphaComponent(0.6)
        cell.labelView.textColor = homeColor
        cell.tag = button.rawValue
        cell.backgroundColor = .clear
        
        return cell
    }
    
    override func tableView(_ tableView: UITableView, didHighlightRowAt indexPath: IndexPath) {
        let cell = tableView.cellForRow(at: indexPath)
        cell?.contentView.backgroundColor = Theme.of(tab).colors.home.withAlphaComponent(0.5)
    }
    
    override func tableView(_ tableView: UITableView, didUnhighlightRowAt indexPath: IndexPath) {
        let cell = tableView.cellForRow(at: indexPath)
        cell?.contentView.backgroundColor = .clear
    }
    
    // MARK: - Actions
    
    private enum DoneButtonPosition { case left, right }
    private typealias DoneButton = (style: UIBarButtonItem.SystemItem, position: DoneButtonPosition)
    
    private func open(_ viewController: UIViewController, doneButton: DoneButton,
<<<<<<< HEAD
                      allowSwipeToDismiss: Bool = true, alwaysFullScreen: Bool = false, forcePortraitIfIphone: Bool = true) {
        let navigationController = SettingsNavigationController(rootViewController: viewController)
        
        // All menu views should be opened in portrait on iPhones.
        if forcePortraitIfIphone {
            UIDevice.current.forcePortraitIfIphone(for: UIApplication.shared)
        }
=======
                      allowSwipeToDismiss: Bool = true, alwaysFullScreen: Bool = false) {
        let navigationController = SettingsNavigationController(rootViewController: viewController)
        
        // All menu views should be opened in portrait on iPhones.
        UIDevice.current.forcePortraitIfIphone(for: UIApplication.shared)
>>>>>>> b5eb3929

        if #available(iOS 13.0, *) {
            navigationController.isModalInPresentation = !allowSwipeToDismiss

            navigationController.modalPresentationStyle =
                UIDevice.current.userInterfaceIdiom == .phone ? .pageSheet : .formSheet
        } else {
            navigationController.modalPresentationStyle =
                UIDevice.current.userInterfaceIdiom == .phone ? .fullScreen : .formSheet
        }
        
        let button = UIBarButtonItem(barButtonSystemItem: doneButton.style,
                                     target: navigationController,
                                     action: #selector(navigationController.done))
        
        switch doneButton.position {
            case .left: navigationController.navigationBar.topItem?.leftBarButtonItem = button
            case .right: navigationController.navigationBar.topItem?.rightBarButtonItem = button
        }
        
        dismissView()
        bvc.present(navigationController, animated: true)
    }
    
    private func openVPNAction(menuCell: MenuCell) {
        let enabled = !menuCell.toggleButton.isOn
        let vpnState = BraveVPN.vpnState
        
        /// Connecting to the vpn takes a while, that's why we have to show a spinner until it finishes.
        if enabled {
            menuCell.isLoading = true
        }
        
        if !VPNProductInfo.isComplete {
            let alert =
                UIAlertController(title: Strings.VPN.errorCantGetPricesTitle,
                                  message: Strings.VPN.errorCantGetPricesBody,
                                  preferredStyle: .alert)
            alert.addAction(.init(title: Strings.OKString, style: .default))
            dismissView()
            bvc.present(alert, animated: true)
            // Reattempt to connect to the App Store to get VPN prices.
            bvc.vpnProductInfo.load()
            return
        }
        
        switch BraveVPN.vpnState {
        case .notPurchased, .purchased, .expired:
            guard let vc = vpnState.enableVPNDestinationVC else { return }
            open(vc, doneButton: DoneButton(style: .cancel, position: .left), allowSwipeToDismiss: true)
        case .installed:
            // Do not modify UISwitch state here, update it based on vpn status observer.
            enabled ? BraveVPN.reconnect() : BraveVPN.disconnect()
        }
    }
    
    private func openBookmarks() {
        let vc = BookmarksViewController(folder: Bookmarkv2.lastVisitedFolder(), isPrivateBrowsing: PrivateBrowsingManager.shared.isPrivateBrowsing)
        vc.toolbarUrlActionsDelegate = bvc
        
        open(vc, doneButton: DoneButton(style: .done, position: .right))
    }
    
    private func openDownloads() {
        let vc = DownloadsPanel(profile: bvc.profile)
        let currentTheme = Theme.of(bvc.tabManager.selectedTab)
        vc.applyTheme(currentTheme)
        
        open(vc, doneButton: DoneButton(style: .done, position: .right))
    }
    
    private func openPlaylist() {
        if UIDevice.current.userInterfaceIdiom == .pad {
            let playlistDetailsController = PlaylistDetailsViewController()
            playlistDetailsController.modalPresentationStyle = .fullScreen
                        
            dismissView()
            bvc.present(playlistDetailsController, animated: true)

        } else {
            let playListController = PlaylistViewController()
            
<<<<<<< HEAD
            open(playListController, doneButton: DoneButton(style: .done, position: .right), forcePortraitIfIphone: false)
=======
            open(playListController, doneButton: DoneButton(style: .done, position: .right))
>>>>>>> b5eb3929
        }
    }
    
    private func openAddBookmark() {
        guard let title = tab?.displayTitle, let url = tab?.url else { return }
        
        let bookmarkUrl = url.decodeReaderModeURL ?? url
        let mode = BookmarkEditMode.addBookmark(title: title, url: bookmarkUrl.absoluteString)
        let vc = AddEditBookmarkTableViewController(mode: mode)
        
        open(vc, doneButton: DoneButton(style: .cancel, position: .left))
    }
    
    private func openHistory() {
        let vc = HistoryViewController(isPrivateBrowsing: PrivateBrowsingManager.shared.isPrivateBrowsing)
        vc.toolbarUrlActionsDelegate = bvc
        
        open(vc, doneButton: DoneButton(style: .done, position: .right))
    }
    
    private func openSettings() {
        let vc = SettingsViewController(profile: bvc.profile, tabManager: bvc.tabManager, feedDataSource: bvc.feedDataSource, rewards: bvc.rewards, legacyWallet: bvc.legacyWallet)
        vc.settingsDelegate = bvc
        open(vc, doneButton: DoneButton(style: .done, position: .right),
             allowSwipeToDismiss: false)
    }
    
    private func openShareSheet() {
        dismissView()
        bvc.tabToolbarDidPressShare()
    }
    
    @objc func dismissView() {
        dismiss(animated: true)
    }
    
    @objc func vpnConfigChanged() {
        guard let cell = vpnMenuCell else { return }
        
        cell.toggleButton.isOn = BraveVPN.isConnected
        
        if BraveVPN.isConnected {
            cell.isLoading = false
        }
    }
}

// MARK: - PopoverContentComponent

extension MenuViewController: PopoverContentComponent {
    var extendEdgeIntoArrow: Bool { return false }
}<|MERGE_RESOLUTION|>--- conflicted
+++ resolved
@@ -285,21 +285,11 @@
     private typealias DoneButton = (style: UIBarButtonItem.SystemItem, position: DoneButtonPosition)
     
     private func open(_ viewController: UIViewController, doneButton: DoneButton,
-<<<<<<< HEAD
-                      allowSwipeToDismiss: Bool = true, alwaysFullScreen: Bool = false, forcePortraitIfIphone: Bool = true) {
-        let navigationController = SettingsNavigationController(rootViewController: viewController)
-        
-        // All menu views should be opened in portrait on iPhones.
-        if forcePortraitIfIphone {
-            UIDevice.current.forcePortraitIfIphone(for: UIApplication.shared)
-        }
-=======
                       allowSwipeToDismiss: Bool = true, alwaysFullScreen: Bool = false) {
         let navigationController = SettingsNavigationController(rootViewController: viewController)
         
         // All menu views should be opened in portrait on iPhones.
         UIDevice.current.forcePortraitIfIphone(for: UIApplication.shared)
->>>>>>> b5eb3929
 
         if #available(iOS 13.0, *) {
             navigationController.isModalInPresentation = !allowSwipeToDismiss
@@ -382,11 +372,7 @@
         } else {
             let playListController = PlaylistViewController()
             
-<<<<<<< HEAD
-            open(playListController, doneButton: DoneButton(style: .done, position: .right), forcePortraitIfIphone: false)
-=======
             open(playListController, doneButton: DoneButton(style: .done, position: .right))
->>>>>>> b5eb3929
         }
     }
     
